package org.uma.evolver;

import org.uma.evolver.algorithm.ConfigurableAlgorithmBuilder;
import org.uma.evolver.factory.ConfigurableProblemFactory;
import org.uma.evolver.factory.OptimizationAlgorithmFactory;
import org.uma.evolver.factory.ProblemFactory;
import org.uma.evolver.factory.QualityIndicatorFactory;
import org.uma.evolver.problem.ConfigurableAlgorithmBaseProblem;
import org.uma.evolver.problem.ConfigurableAlgorithmMultiProblem;
import org.uma.evolver.problem.ConfigurableAlgorithmProblem;
import org.uma.evolver.util.EvaluationObserver;
import org.uma.evolver.util.OutputResultsManagement;
import org.uma.evolver.util.OutputResultsManagement.OutputResultsManagementParameters;
import org.uma.evolver.util.WriteExecutionDataToFilesObserver;
import org.uma.jmetal.problem.doubleproblem.DoubleProblem;
import org.uma.jmetal.qualityindicator.QualityIndicator;
import org.uma.jmetal.solution.doublesolution.DoubleSolution;
import org.uma.jmetal.util.JMetalLogger;
import org.uma.jmetal.util.errorchecking.Check;
import org.uma.jmetal.util.observer.impl.FrontPlotObserver;

import java.io.BufferedReader;
import java.io.FileReader;
import java.io.IOException;
import java.util.Arrays;
import java.util.List;
import java.util.regex.Matcher;
import java.util.regex.Pattern;
import java.util.stream.Collectors;

/**
 * Class for running a meta-optimizer to auto-design an algorithm for a specific set of problems
 *
 * @author José Francisco Aldana Martín (jfaldanam@uma.es)
 */
public class MetaRunner {

  private static String extractValue(String input, String pattern) {
    Pattern regex = Pattern.compile(pattern, Pattern.DOTALL);
    Matcher matcher = regex.matcher(input);
    if (!matcher.find()) {
      throw new IllegalArgumentException("Missing or malformed parameter " + pattern + ".");
    }

    return matcher.group(1).replace("\"", "");
  }

  private static String extractOptionalValue(String input, String pattern) {
    try {
      return extractValue(input, pattern);
    } catch (IllegalArgumentException e) {
      return null;
    }
  }

  public static void main(String[] args) throws IOException {
    /*
Expected arguments:
 - External algorithm arguments:
   * 0 - meta-optimizer algorithm: The name of the meta-optimizer algorithm.
   * 1 - meta-optimizer population: The population size for the meta-optimizer algorithm.
   * 2 - meta-optimizer max evaluations: The maximum number of evaluations for the meta-optimizer algorithm.
   * 3 - independent runs: The number of independent runs for the meta-optimizer algorithm.
   * 4 - indicators names: The names of the indicators used as objectives by the meta-optimizer algorithm.
   * 5 - output directory: The directory where the output will be saved.
 - Internal algorithm arguments:
   * 6 - configurable algorithm: The name of the internal configurable algorithm.
   * 7 - population: The population size for the internal algorithm.
   * 8 - problem names: The names of the problems to be solved. It can be provided as a list of comma separated values E.g.: "ZDT1,ZDT4"
   * 9 - reference front file name: The file name of the reference front. It can be provided as a list of comma separated values E.g.: "ZDT1.csv,ZDT4.csv"
   * 10 - max number of evaluations: The maximum number of evaluations for the internal algorithm. It can be provided as a list of comma separated values E.g.: "8000,16000"
 - Optional specific arguments:
   * 11 - weight vector files directory: The directory containing weight vector files. Only used for the MOEAD internal algorithm.
     */
    if (args.length != 1) {
      System.err.println("Missing configuration file.");
      System.exit(1);
    }
    String filePath = args[0];

<<<<<<< HEAD
    String externalAlgorithm = args[0];
    String externalPopulationArg = args[1];
    String externalMaxEvaluationsArg = args[2];
    String independentRunsArg = args[3];
    String indicatorsNames = args[4];
    String outputDirectory = args[5];

    String configurableAlgorithm = args[6];
    String populationArg = args[7];
    String problemName = args[8];
    String referenceFrontFileName = args[9];
    String maxNumberOfEvaluations = args[10];
    String weightVectorFilesDirectory;
    if (args.length >= 12) {
      weightVectorFilesDirectory = args[11];
    } else {
      weightVectorFilesDirectory = null;
    }
=======
    String configurationParameters;
    try (BufferedReader reader = new BufferedReader(new FileReader(filePath))) {
      StringBuilder stringBuilder = new StringBuilder();
      String line;
      while ((line = reader.readLine()) != null) {
        stringBuilder.append(line).append("\n");
      }

      configurationParameters = stringBuilder.toString();
    }

    JMetalLogger.logger.info("Executing with the following configuration:\n" + configurationParameters);

    // Extract the parameters from the file using regex
    // Each regex matches the key, a space and a word (\w), a number (\d) and some of them a series or special characters (",/.)
    String externalAlgorithm = extractValue(configurationParameters, "meta_optimizer_algorithm:\\s+([\\w,\"]+)");
    String externalPopulationArg = extractValue(configurationParameters, "meta_optimizer_population:\\s+(\\d+)");
    String externalMaxEvaluationsArg = extractValue(configurationParameters, "meta_optimizer_max_evaluations:\\s+(\\d+)");
    String independentRunsArg = extractValue(configurationParameters, "independent_runs:\\s+(\\d+)");
    String indicatorsNames = extractValue(configurationParameters, "indicators_names:\\s+([\\w,\"]+)");
    String outputDirectory = extractValue(configurationParameters, "output_directory:\\s+([\\w/\"]+)");

    String configurableAlgorithm = extractValue(configurationParameters, "configurable_algorithm:\\s+([\\w,\"]+)");
    String populationArg = extractValue(configurationParameters, "population:\\s+(\\d+)");
    String problemName = extractValue(configurationParameters, "problem_names:\\s+([\\w,\"]+)");
    String referenceFrontFileName = extractValue(configurationParameters, "reference_front_file_name:\\s+([\\w.,/\"]+)");
    String maxNumberOfEvaluations = extractValue(configurationParameters, "max_number_of_evaluations:\\s+([\\d,\"]+)");

    String weightVectorFilesDirectory = extractOptionalValue(configurationParameters, "weight_vector_files_directory:\\s+([\\w.,/\"]+");
>>>>>>> 66b2219c

    int population = Integer.parseInt(populationArg);
    int independentRuns = Integer.parseInt(independentRunsArg);
    int externalPopulation = Integer.parseInt(externalPopulationArg);
    int externalMaxEvaluations = Integer.parseInt(externalMaxEvaluationsArg);

    List<QualityIndicator> indicators = Arrays.asList(
        QualityIndicatorFactory.getIndicators(indicatorsNames));

    DoubleProblem problem;
    int internalMaxEvaluations;
    if (problemName.contains(",")) {
<<<<<<< HEAD
      problem = ProblemFactory.getProblem(
          "ZDT1"); // This is a dummy problem for the multi-problem cases
      internalMaxEvaluations = -1;
=======
      problem = ProblemFactory.getProblem("ZDT1"); // This is a dummy problem for the multi-problem cases
      internalMaxEvaluations = -1; // This is a dummy value for the multi-problem cases
>>>>>>> 66b2219c
    } else {
      Check.that(!maxNumberOfEvaluations.contains(","),
          "If there is only one problem, you can't have several maxNumberOfEvaluations");
      Check.that(!referenceFrontFileName.contains(","),
          "If there is only one problem, you can't have several referenceFrontFileName");
      problem = ProblemFactory.getProblem(problemName);
      internalMaxEvaluations = Integer.parseInt(maxNumberOfEvaluations);
    }

    ConfigurableAlgorithmBuilder configurableAlgorithmBuilder;
    if (weightVectorFilesDirectory == null) {
      configurableAlgorithmBuilder = ConfigurableProblemFactory.getProblem(configurableAlgorithm,
          problem, population, internalMaxEvaluations);
    } else {
      configurableAlgorithmBuilder = ConfigurableProblemFactory.getProblem(configurableAlgorithm,
          problem, population, internalMaxEvaluations, weightVectorFilesDirectory);
    }

    // Define configurable problem
    // Depends on the number of problems
    ConfigurableAlgorithmBaseProblem configurableProblem;
    if (problemName.contains(",")) {
      List<DoubleProblem> problems = List.of(ProblemFactory.getProblems(problemName));

      List<Integer> maxNumberOfEvaluationsPerProblem = Arrays.stream(
              maxNumberOfEvaluations.split(","))
          .map(Integer::parseInt)
          .collect(Collectors.toList());
      configurableProblem = new ConfigurableAlgorithmMultiProblem(configurableAlgorithmBuilder,
          problems,
          List.of(referenceFrontFileName.split(",")),
          indicators,
          maxNumberOfEvaluationsPerProblem,
          independentRuns);
    } else {
      configurableProblem = new ConfigurableAlgorithmProblem(configurableAlgorithmBuilder,
          referenceFrontFileName,
          indicators, independentRuns);
    }

    // Create external optimization algorithm
    MetaOptimizer externalOptimizationAlgorithm = OptimizationAlgorithmFactory.getAlgorithm(
        externalAlgorithm, configurableProblem, externalPopulation, externalMaxEvaluations);

    OutputResultsManagementParameters outputResultsManagementParameters = new OutputResultsManagementParameters(
        externalAlgorithm, configurableProblem,
        problemName,
        indicators, outputDirectory
    );

    var evaluationObserver = new EvaluationObserver(50);
    var frontChartObserver =
        new FrontPlotObserver<DoubleSolution>(externalAlgorithm, indicators.get(0).name(),
            indicators.get(1).name(),
            problemName,
            50);
    var outputResultsManagement = new OutputResultsManagement(outputResultsManagementParameters);

    var writeExecutionDataToFilesObserver = new WriteExecutionDataToFilesObserver(25,
        externalMaxEvaluations, outputResultsManagement);

    externalOptimizationAlgorithm.observable().register(evaluationObserver);
    externalOptimizationAlgorithm.observable().register(frontChartObserver);
    externalOptimizationAlgorithm.observable().register(writeExecutionDataToFilesObserver);

    externalOptimizationAlgorithm.run();

<<<<<<< HEAD
    JMetalLogger.logger.info(
        () -> "Total computing time: " + externalOptimizationAlgorithm.totalComputingTime());
=======
    JMetalLogger.logger.info("Total computing time: " + externalOptimizationAlgorithm.totalComputingTime());
>>>>>>> 66b2219c

    outputResultsManagement.updateSuffix("." + externalMaxEvaluations + ".csv");
    outputResultsManagement.writeResultsToFiles(externalOptimizationAlgorithm.result());

    System.exit(0);
  }
}<|MERGE_RESOLUTION|>--- conflicted
+++ resolved
@@ -1,5 +1,7 @@
 package org.uma.evolver;
 
+import java.util.regex.Matcher;
+import java.util.regex.Pattern;
 import org.uma.evolver.algorithm.ConfigurableAlgorithmBuilder;
 import org.uma.evolver.factory.ConfigurableProblemFactory;
 import org.uma.evolver.factory.OptimizationAlgorithmFactory;
@@ -24,8 +26,6 @@
 import java.io.IOException;
 import java.util.Arrays;
 import java.util.List;
-import java.util.regex.Matcher;
-import java.util.regex.Pattern;
 import java.util.stream.Collectors;
 
 /**
@@ -78,26 +78,6 @@
     }
     String filePath = args[0];
 
-<<<<<<< HEAD
-    String externalAlgorithm = args[0];
-    String externalPopulationArg = args[1];
-    String externalMaxEvaluationsArg = args[2];
-    String independentRunsArg = args[3];
-    String indicatorsNames = args[4];
-    String outputDirectory = args[5];
-
-    String configurableAlgorithm = args[6];
-    String populationArg = args[7];
-    String problemName = args[8];
-    String referenceFrontFileName = args[9];
-    String maxNumberOfEvaluations = args[10];
-    String weightVectorFilesDirectory;
-    if (args.length >= 12) {
-      weightVectorFilesDirectory = args[11];
-    } else {
-      weightVectorFilesDirectory = null;
-    }
-=======
     String configurationParameters;
     try (BufferedReader reader = new BufferedReader(new FileReader(filePath))) {
       StringBuilder stringBuilder = new StringBuilder();
@@ -127,7 +107,6 @@
     String maxNumberOfEvaluations = extractValue(configurationParameters, "max_number_of_evaluations:\\s+([\\d,\"]+)");
 
     String weightVectorFilesDirectory = extractOptionalValue(configurationParameters, "weight_vector_files_directory:\\s+([\\w.,/\"]+");
->>>>>>> 66b2219c
 
     int population = Integer.parseInt(populationArg);
     int independentRuns = Integer.parseInt(independentRunsArg);
@@ -140,14 +119,9 @@
     DoubleProblem problem;
     int internalMaxEvaluations;
     if (problemName.contains(",")) {
-<<<<<<< HEAD
-      problem = ProblemFactory.getProblem(
-          "ZDT1"); // This is a dummy problem for the multi-problem cases
-      internalMaxEvaluations = -1;
-=======
+
       problem = ProblemFactory.getProblem("ZDT1"); // This is a dummy problem for the multi-problem cases
       internalMaxEvaluations = -1; // This is a dummy value for the multi-problem cases
->>>>>>> 66b2219c
     } else {
       Check.that(!maxNumberOfEvaluations.contains(","),
           "If there is only one problem, you can't have several maxNumberOfEvaluations");
@@ -215,12 +189,7 @@
 
     externalOptimizationAlgorithm.run();
 
-<<<<<<< HEAD
-    JMetalLogger.logger.info(
-        () -> "Total computing time: " + externalOptimizationAlgorithm.totalComputingTime());
-=======
     JMetalLogger.logger.info("Total computing time: " + externalOptimizationAlgorithm.totalComputingTime());
->>>>>>> 66b2219c
 
     outputResultsManagement.updateSuffix("." + externalMaxEvaluations + ".csv");
     outputResultsManagement.writeResultsToFiles(externalOptimizationAlgorithm.result());
