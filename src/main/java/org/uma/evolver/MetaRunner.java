package org.uma.evolver;

import java.util.regex.Matcher;
import java.util.regex.Pattern;
import org.uma.evolver.algorithm.ConfigurableAlgorithmBuilder;
import org.uma.evolver.factory.ConfigurableProblemFactory;
import org.uma.evolver.factory.OptimizationAlgorithmFactory;
import org.uma.evolver.factory.ProblemFactory;
import org.uma.evolver.factory.QualityIndicatorFactory;
import org.uma.evolver.problem.ConfigurableAlgorithmBaseProblem;
import org.uma.evolver.problem.ConfigurableAlgorithmMultiProblem;
import org.uma.evolver.problem.ConfigurableAlgorithmProblem;
import org.uma.evolver.util.EvaluationObserver;
import org.uma.evolver.util.OutputResultsManagement;
import org.uma.evolver.util.OutputResultsManagement.OutputResultsManagementParameters;
import org.uma.evolver.util.WriteExecutionDataToFilesObserver;
import org.uma.jmetal.problem.doubleproblem.DoubleProblem;
import org.uma.jmetal.qualityindicator.QualityIndicator;
import org.uma.jmetal.solution.doublesolution.DoubleSolution;
import org.uma.jmetal.util.JMetalLogger;
import org.uma.jmetal.util.errorchecking.Check;
import org.uma.jmetal.util.observer.impl.FrontPlotObserver;

import java.io.BufferedReader;
import java.io.FileReader;
import java.io.IOException;
import java.util.Arrays;
import java.util.List;
import java.util.stream.Collectors;

/**
 * Class for running a meta-optimizer to auto-design an algorithm for a specific set of problems
 *
 * @author José Francisco Aldana Martín (jfaldanam@uma.es)
 */
public class MetaRunner {

  private static String extractValue(String input, String pattern) {
    Pattern regex = Pattern.compile(pattern, Pattern.DOTALL);
    Matcher matcher = regex.matcher(input);
    if (!matcher.find()) {
      throw new IllegalArgumentException("Missing or malformed parameter " + pattern + ".");
    }

    return matcher.group(1).replace("\"", "");
  }

  private static String extractOptionalValue(String input, String pattern) {
    try {
      return extractValue(input, pattern);
    } catch (IllegalArgumentException e) {
      return null;
    }
  }

  public static void main(String[] args) throws IOException {
    /*
Expected arguments:
 - External algorithm arguments:
   * 0 - meta-optimizer algorithm: The name of the meta-optimizer algorithm.
   * 1 - meta-optimizer population: The population size for the meta-optimizer algorithm.
   * 2 - meta-optimizer max evaluations: The maximum number of evaluations for the meta-optimizer algorithm.
   * 3 - independent runs: The number of independent runs for the meta-optimizer algorithm.
   * 4 - indicators names: The names of the indicators used as objectives by the meta-optimizer algorithm.
   * 5 - output directory: The directory where the output will be saved.
 - Internal algorithm arguments:
   * 6 - configurable algorithm: The name of the internal configurable algorithm.
   * 7 - population: The population size for the internal algorithm.
   * 8 - problem names: The names of the problems to be solved. It can be provided as a list of comma separated values E.g.: "ZDT1,ZDT4"
   * 9 - reference front file name: The file name of the reference front. It can be provided as a list of comma separated values E.g.: "ZDT1.csv,ZDT4.csv"
   * 10 - max number of evaluations: The maximum number of evaluations for the internal algorithm. It can be provided as a list of comma separated values E.g.: "8000,16000"
 - Optional specific arguments:
   * 11 - weight vector files directory: The directory containing weight vector files. Only used for the MOEAD internal algorithm.
     */
    if (args.length != 1) {
      System.err.println("Missing configuration file.");
      System.exit(1);
    }
    String filePath = args[0];

    String configurationParameters;
    try (BufferedReader reader = new BufferedReader(new FileReader(filePath))) {
      StringBuilder stringBuilder = new StringBuilder();
      String line;
      while ((line = reader.readLine()) != null) {
        stringBuilder.append(line).append("\n");
      }

      configurationParameters = stringBuilder.toString();
    }

    JMetalLogger.logger.info("Executing with the following configuration:\n" + configurationParameters);

    // Extract the parameters from the file using regex
    // Each regex matches the key, a space and a word (\w), a number (\d) and some of them a series or special characters (",/.)
    String externalAlgorithm = extractValue(configurationParameters, "meta_optimizer_algorithm:\\s+([\\w,\"]+)");
    String externalPopulationArg = extractValue(configurationParameters, "meta_optimizer_population_size:\\s+(\\d+)");
    String externalMaxEvaluationsArg = extractValue(configurationParameters, "meta_optimizer_max_evaluations:\\s+(\\d+)");
    String independentRunsArg = extractValue(configurationParameters, "independent_runs:\\s+(\\d+)");
    String indicatorsNames = extractValue(configurationParameters, "indicators_names:\\s+([\\w,\"]+)");
    String outputDirectory = extractValue(configurationParameters, "output_directory:\\s+([\\w/\"]+)");

    String configurableAlgorithm = extractValue(configurationParameters, "configurable_algorithm:\\s+([\\w,\"]+)");
    String populationArg = extractValue(configurationParameters, "internal_population_size:\\s+(\\d+)");
    String problemName = extractValue(configurationParameters, "problem_names:\\s+([\\w,\"\\.]+)");
    String referenceFrontFileName = extractValue(configurationParameters, "reference_front_file_name:\\s+([\\w.,/\"]+)");
    String maxNumberOfEvaluations = extractValue(configurationParameters, "max_number_of_evaluations:\\s+([\\d,\"]+)");

    String weightVectorFilesDirectory = extractOptionalValue(configurationParameters, "weight_vector_files_directory:\\s+([\\w.,/\"]+");

    int population = 91; //Integer.parseInt(populationArg);
    int independentRuns = Integer.parseInt(independentRunsArg);
    int externalPopulation = Integer.parseInt(externalPopulationArg);
    int externalMaxEvaluations = Integer.parseInt(externalMaxEvaluationsArg);

    List<QualityIndicator> indicators = Arrays.asList(
        QualityIndicatorFactory.getIndicators(indicatorsNames));

    DoubleProblem problem;
    int internalMaxEvaluations;
    if (problemName.contains(",")) {
<<<<<<< HEAD

      problem = ProblemFactory.getProblem("ZDT1"); // This is a dummy problem for the multi-problem cases
=======
      problem = ProblemFactory.getProblem("org.uma.jmetal.problem.multiobjective.zdt.ZDT1"); // This is a dummy problem for the multi-problem cases
>>>>>>> 516a9908
      internalMaxEvaluations = -1; // This is a dummy value for the multi-problem cases
    } else {
      Check.that(!maxNumberOfEvaluations.contains(","),
          "If there is only one problem, you can't have several maxNumberOfEvaluations");
      Check.that(!referenceFrontFileName.contains(","),
          "If there is only one problem, you can't have several referenceFrontFileName");
      problem = ProblemFactory.getProblem(problemName);
      internalMaxEvaluations = Integer.parseInt(maxNumberOfEvaluations);
    }

    ConfigurableAlgorithmBuilder configurableAlgorithmBuilder;
    if (weightVectorFilesDirectory == null) {
      configurableAlgorithmBuilder = ConfigurableProblemFactory.getProblem(configurableAlgorithm,
          problem, population, internalMaxEvaluations);
    } else {
      configurableAlgorithmBuilder = ConfigurableProblemFactory.getProblem(configurableAlgorithm,
          problem, population, internalMaxEvaluations, weightVectorFilesDirectory);
    }

    // Define configurable problem
    // Depends on the number of problems
    ConfigurableAlgorithmBaseProblem configurableProblem;
    if (problemName.contains(",")) {
      List<DoubleProblem> problems = List.of(ProblemFactory.getProblems(problemName));

      List<Integer> maxNumberOfEvaluationsPerProblem = Arrays.stream(
              maxNumberOfEvaluations.split(","))
          .map(Integer::parseInt)
          .collect(Collectors.toList());
      configurableProblem = new ConfigurableAlgorithmMultiProblem(configurableAlgorithmBuilder,
          problems,
          List.of(referenceFrontFileName.split(",")),
          indicators,
          maxNumberOfEvaluationsPerProblem,
          independentRuns);
    } else {
      configurableProblem = new ConfigurableAlgorithmProblem(configurableAlgorithmBuilder,
          referenceFrontFileName,
          indicators, independentRuns);
    }

    // Create external optimization algorithm
    MetaOptimizer externalOptimizationAlgorithm = OptimizationAlgorithmFactory.getAlgorithm(
        externalAlgorithm, configurableProblem, externalPopulation, externalMaxEvaluations);

    OutputResultsManagementParameters outputResultsManagementParameters = new OutputResultsManagementParameters(
        externalAlgorithm, configurableProblem,
        problemName,
        indicators, outputDirectory
    );

    var evaluationObserver = new EvaluationObserver(50);
    var frontChartObserver =
        new FrontPlotObserver<DoubleSolution>(externalAlgorithm, indicators.get(0).name(),
            indicators.get(1).name(),
            problemName,
            50);
    var outputResultsManagement = new OutputResultsManagement(outputResultsManagementParameters);

    var writeExecutionDataToFilesObserver = new WriteExecutionDataToFilesObserver(25,
        externalMaxEvaluations, outputResultsManagement);

    externalOptimizationAlgorithm.observable().register(evaluationObserver);
    externalOptimizationAlgorithm.observable().register(frontChartObserver);
    externalOptimizationAlgorithm.observable().register(writeExecutionDataToFilesObserver);

    externalOptimizationAlgorithm.run();

    JMetalLogger.logger.info("Total computing time: " + externalOptimizationAlgorithm.totalComputingTime());

    outputResultsManagement.updateSuffix("." + externalMaxEvaluations + ".csv");
    outputResultsManagement.writeResultsToFiles(externalOptimizationAlgorithm.result());

    System.exit(0);
  }
}<|MERGE_RESOLUTION|>--- conflicted
+++ resolved
@@ -108,7 +108,7 @@
 
     String weightVectorFilesDirectory = extractOptionalValue(configurationParameters, "weight_vector_files_directory:\\s+([\\w.,/\"]+");
 
-    int population = 91; //Integer.parseInt(populationArg);
+    int population = Integer.parseInt(populationArg);
     int independentRuns = Integer.parseInt(independentRunsArg);
     int externalPopulation = Integer.parseInt(externalPopulationArg);
     int externalMaxEvaluations = Integer.parseInt(externalMaxEvaluationsArg);
@@ -119,12 +119,7 @@
     DoubleProblem problem;
     int internalMaxEvaluations;
     if (problemName.contains(",")) {
-<<<<<<< HEAD
-
-      problem = ProblemFactory.getProblem("ZDT1"); // This is a dummy problem for the multi-problem cases
-=======
       problem = ProblemFactory.getProblem("org.uma.jmetal.problem.multiobjective.zdt.ZDT1"); // This is a dummy problem for the multi-problem cases
->>>>>>> 516a9908
       internalMaxEvaluations = -1; // This is a dummy value for the multi-problem cases
     } else {
       Check.that(!maxNumberOfEvaluations.contains(","),
