--- conflicted
+++ resolved
@@ -30,44 +30,26 @@
 import java.util.Map;
 
 public class OptimizationAlgorithmFactory {
-<<<<<<< HEAD
-    public static MetaOptimizer getAlgorithm(String name, DoubleProblem problem, int population, int maxNumberOfEvaluations, int numCores) {
+    public static MetaOptimizer getAlgorithm(String name, DoubleProblem problem, int populationSize, int maxNumberOfEvaluations, int numCores) {
         if (name.equals("GGA") && numCores > 1) {
             JMetalLogger.logger.warning("GGA is not parallelized");
         }
         
         MetaOptimizer optimizationAlgorithm = switch (name) {
-            case "NSGAII" -> OptimizationAlgorithmFactory.createNSGAII(problem, population, maxNumberOfEvaluations, numCores);
+            case "NSGAII" -> OptimizationAlgorithmFactory.createNSGAII(problem, populationSize, maxNumberOfEvaluations, numCores);
             case "ASYNCNSGAII" ->
-                    OptimizationAlgorithmFactory.createAsyncNSGAII(problem, population, maxNumberOfEvaluations, numCores);
+                    OptimizationAlgorithmFactory.createAsyncNSGAII(problem, populationSize, maxNumberOfEvaluations, numCores);
             case "GGA" -> 
-                    OptimizationAlgorithmFactory.createGenericGeneticAlgorithm(problem, population, maxNumberOfEvaluations);
-            case "SMPSO" ->
-                    OptimizationAlgorithmFactory.createSMPSO(problem, population, maxNumberOfEvaluations, numCores);
-=======
-    public static MetaOptimizer getAlgorithm(String name, DoubleProblem problem, int populationSize, int maxNumberOfEvaluations) {
-        // TODO: extract parallelism parameters
-        MetaOptimizer optimizationAlgorithm = switch (name) {
-            case "NSGAII" -> OptimizationAlgorithmFactory.createNSGAII(problem, populationSize, maxNumberOfEvaluations);
-            case "ASYNCNSGAII" ->
-                    OptimizationAlgorithmFactory.createAsyncNSGAII(problem, populationSize, maxNumberOfEvaluations);
-            case "GGA" ->
                     OptimizationAlgorithmFactory.createGenericGeneticAlgorithm(problem, populationSize, maxNumberOfEvaluations);
             case "SMPSO" ->
-                    OptimizationAlgorithmFactory.createSMPSO(problem, populationSize, maxNumberOfEvaluations);
->>>>>>> e47de661
+                    OptimizationAlgorithmFactory.createSMPSO(problem, populationSize, maxNumberOfEvaluations, numCores);
             default -> throw new RuntimeException("Optimization algorithm not found");
         };
         return optimizationAlgorithm;
     }
 
-<<<<<<< HEAD
-    private static MetaOptimizer createSMPSO(DoubleProblem problem, int population, int maxNumberOfEvaluations, int numCores) {
-        int swarmSize = population;
-=======
-    private static MetaOptimizer createSMPSO(DoubleProblem problem, int populationSize, int maxNumberOfEvaluations) {
+    private static MetaOptimizer createSMPSO(DoubleProblem problem, int populationSize, int maxNumberOfEvaluations, int numCores) {
         int swarmSize = populationSize;
->>>>>>> e47de661
         Termination termination = new TerminationByEvaluations(maxNumberOfEvaluations);
 
         ParticleSwarmOptimizationAlgorithm smpso = new SMPSOBuilder(
