--- conflicted
+++ resolved
@@ -42,13 +42,7 @@
         .filter(num -> (num) % frequency == 0)
         .boxed()
         .toList() ;
-<<<<<<< HEAD
-    evaluationsList.stream().forEach(i -> System.out.print(i + ", "));
-    System.out.println() ;
-    System.exit(1);
-=======
 
->>>>>>> edf447e2
     this.outputResultsManagement = outputResultsManagement;
     evaluationsListIndex = 0 ;
   }
